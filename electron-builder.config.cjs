// @ts-check

<<<<<<< HEAD
/** @type {import('electron-builder').Configuration} */
module.exports = {
  appId: "app.speakmcp",
  productName: "SpeakMCP",
  directories: {
    buildResources: "build",
  },
  files: [
    "out/**/*",
    "!**/.vscode/*",
    "!src/*",
    "!scripts/*",
    "!electron.vite.config.{js,ts,mjs,cjs}",
    "!{.eslintignore,.eslintrc.cjs,.prettierignore,.prettierrc.yaml,dev-app-update.yml,CHANGELOG.md,README.md}",
    "!{.env,.env.*,.npmrc,pnpm-lock.yaml}",
    "!{tsconfig.json,tsconfig.node.json,tsconfig.web.json}",
    "!*.{js,cjs,mjs,ts}",
    "!components.json",
    "!.prettierrc",
    '!speakmcp-rs/*'
  ],
  extraResources: [
    "resources/**/*"
  ],
  win: {
    executableName: "speakmcp",
  },
  nsis: {
    artifactName: "${name}-${version}-setup.${ext}",
    shortcutName: "${productName}",
    uninstallDisplayName: "${productName}",
    createDesktopShortcut: "always",
  },
  mac: {
    binaries: ["resources/bin/speakmcp-rs"],
    artifactName: "${productName}-${version}-${arch}.${ext}",
    entitlementsInherit: "build/entitlements.mac.plist",
    identity: process.env.CSC_NAME || null,  // Use ad-hoc signing when no certificate is available
    extendInfo: [
      {
        NSCameraUsageDescription:
          "Application requests access to the device's camera.",
      },
      {
        NSMicrophoneUsageDescription:
          "Application requests access to the device's microphone.",
      },
      {
        NSDocumentsFolderUsageDescription:
          "Application requests access to the user's Documents folder.",
      },
      {
        NSDownloadsFolderUsageDescription:
          "Application requests access to the user's Downloads folder.",
      },
    ],
    notarize: process.env.APPLE_TEAM_ID
      ? {
          teamId: process.env.APPLE_TEAM_ID,
        }
      : undefined,
  },
  dmg: {
    artifactName: "${productName}-${version}-${arch}.${ext}",
  },
  linux: {
    target: ["AppImage", "snap", "deb"],
    maintainer: "electronjs.org",
    category: "Utility",
  },
  appImage: {
    artifactName: "${name}-${version}.${ext}",
  },
  npmRebuild: true,
  publish: {
    provider: "github",
    owner: "aj47",
    repo: "SpeakMCP",
  },
  removePackageScripts: true,
}
=======
const baseConfig = require('./build/electron-builder-base.cjs');
const macConfig = require('./build/electron-builder-mac.cjs');
const winConfig = require('./build/electron-builder-win.cjs');
const linuxConfig = require('./build/electron-builder-linux.cjs');

/**
 * Main electron-builder configuration
 * Merges base configuration with platform-specific settings
 * @type {import('electron-builder').Configuration}
 */
function createConfig() {
  // Deep merge function to properly combine configurations
  function deepMerge(target, source) {
    const result = { ...target };
    
    for (const key in source) {
      if (source[key] && typeof source[key] === 'object' && !Array.isArray(source[key])) {
        result[key] = deepMerge(result[key] || {}, source[key]);
      } else {
        result[key] = source[key];
      }
    }
    
    return result;
  }

  // Start with base config and merge platform-specific configs
  let config = { ...baseConfig };
  
  // Merge platform-specific configurations
  config = deepMerge(config, macConfig);
  config = deepMerge(config, winConfig);
  config = deepMerge(config, linuxConfig);
  
  return config;
}

module.exports = createConfig();
>>>>>>> 3e3c40f5
<|MERGE_RESOLUTION|>--- conflicted
+++ resolved
@@ -1,88 +1,5 @@
 // @ts-check
 
-<<<<<<< HEAD
-/** @type {import('electron-builder').Configuration} */
-module.exports = {
-  appId: "app.speakmcp",
-  productName: "SpeakMCP",
-  directories: {
-    buildResources: "build",
-  },
-  files: [
-    "out/**/*",
-    "!**/.vscode/*",
-    "!src/*",
-    "!scripts/*",
-    "!electron.vite.config.{js,ts,mjs,cjs}",
-    "!{.eslintignore,.eslintrc.cjs,.prettierignore,.prettierrc.yaml,dev-app-update.yml,CHANGELOG.md,README.md}",
-    "!{.env,.env.*,.npmrc,pnpm-lock.yaml}",
-    "!{tsconfig.json,tsconfig.node.json,tsconfig.web.json}",
-    "!*.{js,cjs,mjs,ts}",
-    "!components.json",
-    "!.prettierrc",
-    '!speakmcp-rs/*'
-  ],
-  extraResources: [
-    "resources/**/*"
-  ],
-  win: {
-    executableName: "speakmcp",
-  },
-  nsis: {
-    artifactName: "${name}-${version}-setup.${ext}",
-    shortcutName: "${productName}",
-    uninstallDisplayName: "${productName}",
-    createDesktopShortcut: "always",
-  },
-  mac: {
-    binaries: ["resources/bin/speakmcp-rs"],
-    artifactName: "${productName}-${version}-${arch}.${ext}",
-    entitlementsInherit: "build/entitlements.mac.plist",
-    identity: process.env.CSC_NAME || null,  // Use ad-hoc signing when no certificate is available
-    extendInfo: [
-      {
-        NSCameraUsageDescription:
-          "Application requests access to the device's camera.",
-      },
-      {
-        NSMicrophoneUsageDescription:
-          "Application requests access to the device's microphone.",
-      },
-      {
-        NSDocumentsFolderUsageDescription:
-          "Application requests access to the user's Documents folder.",
-      },
-      {
-        NSDownloadsFolderUsageDescription:
-          "Application requests access to the user's Downloads folder.",
-      },
-    ],
-    notarize: process.env.APPLE_TEAM_ID
-      ? {
-          teamId: process.env.APPLE_TEAM_ID,
-        }
-      : undefined,
-  },
-  dmg: {
-    artifactName: "${productName}-${version}-${arch}.${ext}",
-  },
-  linux: {
-    target: ["AppImage", "snap", "deb"],
-    maintainer: "electronjs.org",
-    category: "Utility",
-  },
-  appImage: {
-    artifactName: "${name}-${version}.${ext}",
-  },
-  npmRebuild: true,
-  publish: {
-    provider: "github",
-    owner: "aj47",
-    repo: "SpeakMCP",
-  },
-  removePackageScripts: true,
-}
-=======
 const baseConfig = require('./build/electron-builder-base.cjs');
 const macConfig = require('./build/electron-builder-mac.cjs');
 const winConfig = require('./build/electron-builder-win.cjs');
@@ -120,5 +37,4 @@
   return config;
 }
 
-module.exports = createConfig();
->>>>>>> 3e3c40f5
+module.exports = createConfig();